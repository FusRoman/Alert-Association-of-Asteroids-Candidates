#!/bin/bash
# Copyright 2021 Le Montagner Roman
# Author: Le Montagner Roman
#
# Licensed under the Apache License, Version 2.0 (the "License");
# you may not use this file except in compliance with the License.
# You may obtain a copy of the License at
#
#     http://www.apache.org/licenses/LICENSE-2.0
#
# Unless required by applicable law or agreed to in writing, software
# distributed under the License is distributed on an "AS IS" BASIS,
# WITHOUT WARRANTIES OR CONDITIONS OF ANY KIND, either express or implied.
# See the License for the specific language governing permissions and
# limitations under the License.
## Script to launch the python test suite and measure the coverage.

<<<<<<< HEAD

# source the intel fortran compiler and libraries, needed for OrbFit 
source /opt/intel/oneapi/setvars.sh

set -e

export ROOTPATH=`pwd`
export COVERAGE_PROCESS_START="${ROOTPATH}/.coveragerc"
=======

# source the intel fortran compiler and libraries, needed for OrbFit 
source /opt/intel/oneapi/setvars.sh
>>>>>>> b06e2f21

set -e

<<<<<<< HEAD
make simple_build

=======
export ROOTPATH=`pwd`
export COVERAGE_PROCESS_START="${ROOTPATH}/.coveragerc"

FILE1=alert_association/performance_test.py
FILE2=alert_association/night_report.py
FILE3=alert_association/ephem.py

make simple_build

>>>>>>> b06e2f21

# Run the test suite
for filename in src/associations/*.py
do
<<<<<<< HEAD
  echo $filename
  # Run test suite + coverage
  coverage run \
    --append \
    --source=${ROOTPATH} \
    --rcfile ${ROOTPATH}/.coveragerc $filename
done

echo src/orbit_fitting/orbfit_management.py
# Run test suite + coverage
coverage run \
  --append \
  --source=${ROOTPATH} \
  --rcfile ${ROOTPATH}/.coveragerc src/orbit_fitting/orbfit_management.py

echo src/test/continuous_integration.py
# Run test suite + coverage
coverage run \
  --append \
  --source=${ROOTPATH} \
  --rcfile ${ROOTPATH}/.coveragerc src/test/continuous_integration.py
=======
  case $filename in
  $FILE1 ) continue ;;
  $FILE2 ) continue ;;
  $FILE3 ) continue ;;
  * )

    echo $filename
    # Run test suite + coverage
    coverage run \
      --append \
      --source=${ROOTPATH} \
      --rcfile ${ROOTPATH}/.coveragerc $filename
    ;;
  esac
done

for filename in alert_association/orbit_fitting/*.py
do
  echo $filename
  # Run test suite + coverage
  coverage run \
    --append \
    --source=${ROOTPATH} \
    --rcfile ${ROOTPATH}/.coveragerc $filename
done
>>>>>>> b06e2f21

unset COVERAGE_PROCESS_START

coverage report -m
coverage html<|MERGE_RESOLUTION|>--- conflicted
+++ resolved
@@ -15,7 +15,6 @@
 # limitations under the License.
 ## Script to launch the python test suite and measure the coverage.
 
-<<<<<<< HEAD
 
 # source the intel fortran compiler and libraries, needed for OrbFit 
 source /opt/intel/oneapi/setvars.sh
@@ -24,33 +23,15 @@
 
 export ROOTPATH=`pwd`
 export COVERAGE_PROCESS_START="${ROOTPATH}/.coveragerc"
-=======
-
-# source the intel fortran compiler and libraries, needed for OrbFit 
-source /opt/intel/oneapi/setvars.sh
->>>>>>> b06e2f21
 
 set -e
 
-<<<<<<< HEAD
 make simple_build
 
-=======
-export ROOTPATH=`pwd`
-export COVERAGE_PROCESS_START="${ROOTPATH}/.coveragerc"
-
-FILE1=alert_association/performance_test.py
-FILE2=alert_association/night_report.py
-FILE3=alert_association/ephem.py
-
-make simple_build
-
->>>>>>> b06e2f21
 
 # Run the test suite
 for filename in src/associations/*.py
 do
-<<<<<<< HEAD
   echo $filename
   # Run test suite + coverage
   coverage run \
@@ -72,33 +53,6 @@
   --append \
   --source=${ROOTPATH} \
   --rcfile ${ROOTPATH}/.coveragerc src/test/continuous_integration.py
-=======
-  case $filename in
-  $FILE1 ) continue ;;
-  $FILE2 ) continue ;;
-  $FILE3 ) continue ;;
-  * )
-
-    echo $filename
-    # Run test suite + coverage
-    coverage run \
-      --append \
-      --source=${ROOTPATH} \
-      --rcfile ${ROOTPATH}/.coveragerc $filename
-    ;;
-  esac
-done
-
-for filename in alert_association/orbit_fitting/*.py
-do
-  echo $filename
-  # Run test suite + coverage
-  coverage run \
-    --append \
-    --source=${ROOTPATH} \
-    --rcfile ${ROOTPATH}/.coveragerc $filename
-done
->>>>>>> b06e2f21
 
 unset COVERAGE_PROCESS_START
 
