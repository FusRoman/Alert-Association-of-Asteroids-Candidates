[run]
branch = false
data_file = ${PWD}/.coverage
omit=
<<<<<<< HEAD
    src/others/night_report.py
    src/others/performance_test.py
    src/orbit_fitting/ephem.py
    src/others/utils.py
    setup.py
    src/orbit_fitting/plot_orbstat.py
    src/test/test_sample.py
=======
    alert_association/night_report.py
    alert_association/performance_test.py
    alert_association/ephem.py
    alert_association/utils.py
    setup.py
    alert_association/orbit_fitting/plot_orbstat.py
>>>>>>> b06e2f21
<|MERGE_RESOLUTION|>--- conflicted
+++ resolved
@@ -2,19 +2,10 @@
 branch = false
 data_file = ${PWD}/.coverage
 omit=
-<<<<<<< HEAD
     src/others/night_report.py
     src/others/performance_test.py
     src/orbit_fitting/ephem.py
     src/others/utils.py
     setup.py
     src/orbit_fitting/plot_orbstat.py
-    src/test/test_sample.py
-=======
-    alert_association/night_report.py
-    alert_association/performance_test.py
-    alert_association/ephem.py
-    alert_association/utils.py
-    setup.py
-    alert_association/orbit_fitting/plot_orbstat.py
->>>>>>> b06e2f21
+    src/test/test_sample.py